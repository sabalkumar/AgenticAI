--- conflicted
+++ resolved
@@ -85,11 +85,7 @@
   },
   {
    "cell_type": "code",
-<<<<<<< HEAD
-   "execution_count": 2,
-=======
    "execution_count": null,
->>>>>>> db3392f0
    "metadata": {},
    "outputs": [],
    "source": [
@@ -246,11 +242,7 @@
   },
   {
    "cell_type": "code",
-<<<<<<< HEAD
-   "execution_count": 9,
-=======
-   "execution_count": null,
->>>>>>> db3392f0
+   "execution_count": 10,
    "metadata": {},
    "outputs": [],
    "source": [
@@ -285,11 +277,7 @@
   },
   {
    "cell_type": "code",
-<<<<<<< HEAD
-   "execution_count": 11,
-=======
-   "execution_count": null,
->>>>>>> db3392f0
+   "execution_count": 12,
    "metadata": {},
    "outputs": [],
    "source": [
